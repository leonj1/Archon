"""
Dependency injection system for the repository pattern.

This module provides the DatabaseProvider singleton and FastAPI dependency
injection setup for managing database instances throughout the application.
"""

import logging
import threading

from ..repositories.implementations import SupabaseDatabase
from ..repositories.interfaces.unit_of_work import IUnitOfWork


class DatabaseProvider:
    """
    Singleton provider for database instance management.

    This class manages the database instance lifecycle and provides a
    centralized point for dependency injection and testing.
    """

    _instance: IUnitOfWork | None = None
    _logger = logging.getLogger(__name__)
    _lock = threading.Lock()

    @classmethod
    def get_database(cls) -> IUnitOfWork:
        """
        Get the database instance, creating it if necessary.

        Returns:
            The IUnitOfWork instance

        Note:
            This method implements lazy initialization to avoid circular imports
            and ensure the database is only created when actually needed.
        """
        if cls._instance is None:
            with cls._lock:
                # Double-check locking pattern for thread safety
                if cls._instance is None:
                    cls._logger.info("Initializing database instance")
                    config = get_database_config()
                    cls._instance = create_database_instance(config)
                    cls._logger.info("Database instance initialized successfully")

        return cls._instance

    @classmethod
    def set_database(cls, database: IUnitOfWork):
        """
        Set a specific database instance (primarily for testing).

        Args:
            database: The IUnitOfWork instance to use

        Note:
            This method allows injection of mock or test database instances
            for testing purposes without affecting production code.
        """
        with cls._lock:
            cls._logger.info(f"Database instance overridden with {type(database).__name__}")
            cls._instance = database

    @classmethod
    def reset_database(cls):
        """
        Reset the database instance (primarily for testing).

        This method clears the current database instance, forcing a new
        instance to be created on the next call to get_database().
        """
        with cls._lock:
            cls._logger.info("Database instance reset")
            cls._instance = None

    @classmethod
    async def close_database(cls):
        """
        Close the current database instance and clean up resources.

        This method should be called during application shutdown to
        ensure proper cleanup of database connections and resources.
        """
        if cls._instance is not None:
            cls._logger.info("Closing database instance")
            await cls._instance.close()
            cls._instance = None
            cls._logger.info("Database instance closed")

    @classmethod
    async def health_check(cls) -> bool:
        """
        Perform a health check on the current database instance.

        Returns:
            True if the database is healthy, False otherwise
        """
        try:
            if cls._instance is None:
                # Try to get instance, which will create it if needed
                cls.get_database()
            
            # After get_database(), _instance should not be None
            if cls._instance is not None:
                return await cls._instance.health_check()
            else:
                return False
        except Exception as e:
            cls._logger.error(f"Database health check failed: {e}", exc_info=True)
            return False


async def get_database():
    """
    FastAPI dependency function for database injection.

    This function provides a database instance that can be injected
    into FastAPI route handlers and other dependency-managed functions.
    Uses yield to properly handle cleanup after request completion.

    Yields:
        The IUnitOfWork instance

    Example:
        ```python
        @router.post("/projects")
        async def create_project(
            project_data: dict,
            db: IUnitOfWork = Depends(get_database)
        ):
            return await db.projects.create(project_data)
        ```
    """
    database = DatabaseProvider.get_database()
    try:
        yield database
    finally:
        # Cleanup logic if needed
        # For singleton instances, we typically don't close here
        # as the instance is shared across requests
        pass





async def setup_database():
    """
    Initialize the database system during application startup.

    This function should be called during application startup to
    ensure the database is properly initialized and ready for use.
    """
    logger = logging.getLogger(__name__)
    try:
        logger.info("Setting up database system")
        database = DatabaseProvider.get_database()

        # Perform health check to ensure database is accessible
        is_healthy = await database.health_check()
        if not is_healthy:
            raise Exception("Database health check failed during startup")

        logger.info("Database system setup completed successfully")
    except Exception as e:
        logger.error(f"Database setup failed: {e}", exc_info=True)
        raise


async def teardown_database():
    """
    Clean up the database system during application shutdown.

    This function should be called during application shutdown to
    ensure proper cleanup of database connections and resources.
    """
    logger = logging.getLogger(__name__)
    try:
        logger.info("Tearing down database system")
        await DatabaseProvider.close_database()
        logger.info("Database system teardown completed successfully")
    except Exception as e:
        logger.error(f"Database teardown failed: {e}", exc_info=True)
        # Don't re-raise during shutdown as it might mask other errors


# Configuration class for database settings
class DatabaseConfig:
    """
    Configuration container for database settings.

    This class can be extended to support different database backends
    and configuration options in the future.
    """

    def __init__(
        self,
        database_type: str = "supabase",
        connection_pool_size: int = 10,
        connection_timeout: int = 30,
        retry_attempts: int = 3,
        enable_logging: bool = True
    ):
        """
        Initialize database configuration.

        Args:
            database_type: Type of database backend ('supabase', 'mock', etc.)
            connection_pool_size: Maximum number of database connections
            connection_timeout: Connection timeout in seconds
            retry_attempts: Number of retry attempts for failed operations
            enable_logging: Whether to enable database operation logging
        """
        self.database_type = database_type
        self.connection_pool_size = connection_pool_size
        self.connection_timeout = connection_timeout
        self.retry_attempts = retry_attempts
        self.enable_logging = enable_logging

    def __repr__(self) -> str:
        """String representation of the configuration."""
        return f"DatabaseConfig(type={self.database_type}, pool_size={self.connection_pool_size})"


# Global configuration instance
_database_config = DatabaseConfig()


def get_database_config() -> DatabaseConfig:
    """
    Get the current database configuration.

    Returns:
        The current DatabaseConfig instance
    """
    return _database_config


def set_database_config(config: DatabaseConfig):
    """
    Set the database configuration.

    Args:
        config: The new DatabaseConfig instance

    Note:
        This function should be called during application startup
        before any database operations are performed.
    """
    global _database_config
    _database_config = config
    
    # Reset the database provider to force recreation with new config
    DatabaseProvider.reset()

    logger = logging.getLogger(__name__)
    logger.info(f"Database configuration updated: {config}")


# Factory function for creating database instances based on configuration
def create_database_instance(config: DatabaseConfig | None = None) -> IUnitOfWork:
    """
    Create a database instance based on the provided configuration.

    Args:
        config: Optional database configuration. If not provided, uses global config.

    Returns:
        An IUnitOfWork instance configured according to the provided settings

    Raises:
        ValueError: If the database type is not supported
    """
    if config is None:
        config = get_database_config()

    if config.database_type == "supabase":
        # Return IUnitOfWork implementation
        return SupabaseDatabase()
    elif config.database_type == "mock":
<<<<<<< HEAD
        # Import here to avoid circular imports
        # For mock, we'd need to create a mock database class
        # This is a simplified approach - in practice you'd have a MockDatabase class
        # Return IUnitOfWork implementation
        return SupabaseDatabase()  # Fallback to Supabase for now
=======
        # TODO: Implement a proper MockDatabase that satisfies IUnitOfWork
        raise ValueError("Mock database backend is not implemented yet")
>>>>>>> 5c4a3858
    else:
        raise ValueError(f"Unsupported database type: {config.database_type}")
<|MERGE_RESOLUTION|>--- conflicted
+++ resolved
@@ -253,7 +253,7 @@
     _database_config = config
     
     # Reset the database provider to force recreation with new config
-    DatabaseProvider.reset()
+    DatabaseProvider.reset_database()
 
     logger = logging.getLogger(__name__)
     logger.info(f"Database configuration updated: {config}")
@@ -280,15 +280,10 @@
         # Return IUnitOfWork implementation
         return SupabaseDatabase()
     elif config.database_type == "mock":
-<<<<<<< HEAD
         # Import here to avoid circular imports
         # For mock, we'd need to create a mock database class
         # This is a simplified approach - in practice you'd have a MockDatabase class
         # Return IUnitOfWork implementation
         return SupabaseDatabase()  # Fallback to Supabase for now
-=======
-        # TODO: Implement a proper MockDatabase that satisfies IUnitOfWork
-        raise ValueError("Mock database backend is not implemented yet")
->>>>>>> 5c4a3858
     else:
         raise ValueError(f"Unsupported database type: {config.database_type}")
